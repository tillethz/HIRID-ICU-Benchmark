--- conflicted
+++ resolved
@@ -12,8 +12,6 @@
 
 MINS_PER_STEP = 60 // STEPS_PER_HOUR
 
-
-<<<<<<< HEAD
 
 def test_kernel_smooth_arr():
     
@@ -32,10 +30,6 @@
     res_2 = endpoint_benchmark.kernel_smooth_arr(input_arr_2, bandwidth_2)
     assert np.all(res_2 == correct_formula)
 
-
-
-=======
->>>>>>> 9721013f
 def test_merge_short_vent_gaps():
     vent_status_arr = np.array([1, 1, 1, 0, 0, 1, 1, 1, 1, 1, 0, 0, 0, 0])
     short_gap_hours = 30
